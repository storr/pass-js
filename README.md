--- conflicted
+++ resolved
@@ -52,16 +52,13 @@
   .promise();
 const template = await Template.fromBuffer(s3file.Body);
 
-// or create it from scratch
+// or create it from manually
 const template = new Template("coupon", {
   passTypeIdentifier: "pass.com.example.passbook",
   teamIdentifier: "MXL",
   backgroundColor: "red"
 });
-<<<<<<< HEAD
 await template.images.add("icon", iconPngFileBuffer);
-=======
->>>>>>> 39d786e4
 ```
 
 The first argument is the pass style (`coupon`, `eventTicket`, etc), and the
